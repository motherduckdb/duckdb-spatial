#include "duckdb/common/vector_operations/unary_executor.hpp"
<<<<<<< HEAD
=======
#include "duckdb/common/vector_operations/generic_executor.hpp"
>>>>>>> 0bc9dff4
#include "duckdb/parser/parsed_data/create_scalar_function_info.hpp"
#include "spatial/common.hpp"
#include "spatial/core/functions/common.hpp"
#include "spatial/core/functions/scalar.hpp"
#include "spatial/core/geometry/geometry.hpp"
#include "spatial/core/types.hpp"
<<<<<<< HEAD

#include <spatial/core/util/math.hpp>
=======
>>>>>>> 0bc9dff4

namespace spatial {

namespace core {

//------------------------------------------------------------------------------
// WKB
//------------------------------------------------------------------------------
static uint8_t ReadByte(Cursor &cursor) {
	return cursor.Read<uint8_t>();
}
static double ReadDouble(const bool le, Cursor &cursor) {
	return le ? cursor.Read<double>() : cursor.ReadBigEndian<double>();
}
static uint32_t ReadInt(const bool le, Cursor &cursor) {
	return le ? cursor.Read<uint32_t>() : cursor.ReadBigEndian<uint32_t>();
}
static void ReadWKB(Cursor &cursor, BoundingBox &bbox);

static void ReadWKB(const bool le, const uint32_t type, const bool has_z, const bool has_m, Cursor &cursor,
                    BoundingBox &bbox) {
	switch (type) {
	case 1: { // POINT
		// Points are special in that they can be all-nan (empty)
		bool all_nan = true;
		double coords[4];
		for (auto i = 0; i < (2 + has_z + has_m); i++) {
			coords[i] = ReadDouble(le, cursor);
			if (!std::isnan(coords[i])) {
				all_nan = false;
			}
		}
		if (!all_nan) {
			bbox.Stretch(coords[0], coords[1]);
		}
	} break;
	case 2: { // LINESTRING
		const auto num_verts = ReadInt(le, cursor);
		for (uint32_t i = 0; i < num_verts; i++) {
			const auto x = ReadDouble(le, cursor);
			const auto y = ReadDouble(le, cursor);
			if (has_z) {
				ReadDouble(le, cursor);
			}
			if (has_m) {
				ReadDouble(le, cursor);
			}
			bbox.Stretch(x, y);
		}
	} break;
	case 3: { // POLYGON
		const auto num_rings = ReadInt(le, cursor);
		for (uint32_t i = 0; i < num_rings; i++) {
			const auto num_verts = ReadInt(le, cursor);
			for (uint32_t j = 0; j < num_verts; j++) {
				const auto x = ReadDouble(le, cursor);
				const auto y = ReadDouble(le, cursor);
				if (has_z) {
					ReadDouble(le, cursor);
				}
				if (has_m) {
					ReadDouble(le, cursor);
				}
				bbox.Stretch(x, y);
			}
		}
	} break;
	case 4:   // MULTIPOINT
	case 5:   // MULTILINESTRING
	case 6:   // MULTIPOLYGON
	case 7: { // GEOMETRYCOLLECTION
		const auto num_items = ReadInt(le, cursor);
		for (uint32_t i = 0; i < num_items; i++) {
			ReadWKB(cursor, bbox);
		}
	} break;
	default:
		throw NotImplementedException("WKB Reader: Geometry type %u not supported", type);
	}
}

static void ReadWKB(Cursor &cursor, BoundingBox &bbox) {
	const auto le = ReadByte(cursor);
	const auto type = ReadInt(le, cursor);

	// Check for ISO WKB and EWKB Z and M flags
	const uint32_t iso_wkb_props = (type & 0xffff) / 1000;
	const auto has_z = (iso_wkb_props == 1) || (iso_wkb_props == 3) || ((type & 0x80000000) != 0);
	const auto has_m = (iso_wkb_props == 2) || (iso_wkb_props == 3) || ((type & 0x40000000) != 0);

	// Skip SRID if present
	const auto has_srid = (type & 0x20000000) != 0;
	if (has_srid) {
		cursor.Skip(sizeof(uint32_t));
	}

	ReadWKB(le, ((type & 0xffff) % 1000), has_z, has_m, cursor, bbox);
}

static void WKBExtFunction(DataChunk &args, ExpressionState &state, Vector &result) {
	const auto count = args.size();

	using BOX_TYPE = StructTypeQuaternary<double, double, double, double>;
	using WKB_TYPE = PrimitiveType<string_t>;

	GenericExecutor::ExecuteUnary<WKB_TYPE, BOX_TYPE>(args.data[0], result, count, [&](const WKB_TYPE &wkb) {
		BoundingBox bbox;
		Cursor cursor(wkb.val);
		ReadWKB(cursor, bbox);
		return BOX_TYPE {bbox.minx, bbox.miny, bbox.maxx, bbox.maxy};
	});
}

//------------------------------------------------------------------------------
// GEOMETRY
//------------------------------------------------------------------------------
static void ExtentFunction(DataChunk &args, ExpressionState &state, Vector &result) {

	auto count = args.size();
	auto &input = args.data[0];
	auto &struct_vec = StructVector::GetEntries(result);
	auto min_x_data = FlatVector::GetData<double>(*struct_vec[0]);
	auto min_y_data = FlatVector::GetData<double>(*struct_vec[1]);
	auto max_x_data = FlatVector::GetData<double>(*struct_vec[2]);
	auto max_y_data = FlatVector::GetData<double>(*struct_vec[3]);

	UnifiedVectorFormat input_vdata;
	input.ToUnifiedFormat(count, input_vdata);
	auto input_data = UnifiedVectorFormat::GetData<geometry_t>(input_vdata);

	for (idx_t i = 0; i < count; i++) {
		auto row_idx = input_vdata.sel->get_index(i);
		if (input_vdata.validity.RowIsValid(row_idx)) {
			auto &blob = input_data[row_idx];

			// Try to get the cached bounding box from the blob
			Box2D<double> bbox;
			if (blob.TryGetCachedBounds(bbox)) {
				min_x_data[i] = bbox.min.x;
				min_y_data[i] = bbox.min.y;
				max_x_data[i] = bbox.max.x;
				max_y_data[i] = bbox.max.y;
			} else {
				// No bounding box, return null
				FlatVector::SetNull(result, i, true);
			}
		} else {
			// Null input, return null
			FlatVector::SetNull(result, i, true);
		}
	}

	if (input.GetVectorType() == VectorType::CONSTANT_VECTOR) {
		result.SetVectorType(VectorType::CONSTANT_VECTOR);
	}
}

static void ExtentCachedFunction(DataChunk &args, ExpressionState &state, Vector &result) {

	auto count = args.size();
	auto &input = args.data[0];
	auto &struct_vec = StructVector::GetEntries(result);
	auto min_x_data = FlatVector::GetData<float>(*struct_vec[0]);
	auto min_y_data = FlatVector::GetData<float>(*struct_vec[1]);
	auto max_x_data = FlatVector::GetData<float>(*struct_vec[2]);
	auto max_y_data = FlatVector::GetData<float>(*struct_vec[3]);

	UnifiedVectorFormat input_vdata;
	input.ToUnifiedFormat(count, input_vdata);
	const auto input_data = UnifiedVectorFormat::GetData<geometry_t>(input_vdata);

	for (idx_t i = 0; i < count; i++) {
		const auto row_idx = input_vdata.sel->get_index(i);
		if (input_vdata.validity.RowIsValid(row_idx)) {
			auto &blob = input_data[row_idx];

			// Try to get the cached bounding box from the blob
			Box2D<double> bbox;
			if (blob.TryGetCachedBounds(bbox)) {
				min_x_data[i] = MathUtil::DoubleToFloatDown(bbox.min.x);
				min_y_data[i] = MathUtil::DoubleToFloatDown(bbox.min.y);
				max_x_data[i] = MathUtil::DoubleToFloatUp(bbox.max.x);
				max_y_data[i] = MathUtil::DoubleToFloatUp(bbox.max.y);
			} else {
				// No bounding box, return null
				FlatVector::SetNull(result, i, true);
			}
		} else {
			// Null input, return null
			FlatVector::SetNull(result, i, true);
		}
	}

	if (input.GetVectorType() == VectorType::CONSTANT_VECTOR) {
		result.SetVectorType(VectorType::CONSTANT_VECTOR);
	}
}

//------------------------------------------------------------------------------
// Documentation
//------------------------------------------------------------------------------
static constexpr const char *DOC_DESCRIPTION = R"(
    Returns the minimal bounding box enclosing the input geometry
)";

static constexpr const char *DOC_EXAMPLE = R"(

)";

static constexpr DocTag DOC_TAGS[] = {{"ext", "spatial"}};

//------------------------------------------------------------------------------
// Register Functions
//------------------------------------------------------------------------------
void CoreScalarFunctions::RegisterStExtent(DatabaseInstance &db) {
	ScalarFunctionSet set("ST_Extent");

	set.AddFunction(ScalarFunction({GeoTypes::GEOMETRY()}, GeoTypes::BOX_2D(), ExtentFunction));
	set.AddFunction(ScalarFunction({GeoTypes::WKB_BLOB()}, GeoTypes::BOX_2D(), WKBExtFunction));

	ExtensionUtil::RegisterFunction(db, set);
	DocUtil::AddDocumentation(db, "ST_Extent", DOC_DESCRIPTION, DOC_EXAMPLE, DOC_TAGS);

	ScalarFunctionSet approx_set("ST_Extent_Approx");
	approx_set.AddFunction(
	    ScalarFunction({GeoTypes::GEOMETRY()}, GeoTypes::BOX_2DF(), ExtentCachedFunction, nullptr, nullptr, nullptr));
	ExtensionUtil::RegisterFunction(db, approx_set);
}

} // namespace core

} // namespace spatial<|MERGE_RESOLUTION|>--- conflicted
+++ resolved
@@ -1,19 +1,13 @@
 #include "duckdb/common/vector_operations/unary_executor.hpp"
-<<<<<<< HEAD
-=======
 #include "duckdb/common/vector_operations/generic_executor.hpp"
->>>>>>> 0bc9dff4
 #include "duckdb/parser/parsed_data/create_scalar_function_info.hpp"
 #include "spatial/common.hpp"
 #include "spatial/core/functions/common.hpp"
 #include "spatial/core/functions/scalar.hpp"
 #include "spatial/core/geometry/geometry.hpp"
 #include "spatial/core/types.hpp"
-<<<<<<< HEAD
-
-#include <spatial/core/util/math.hpp>
-=======
->>>>>>> 0bc9dff4
+#include "spatial/core/util/math.hpp"
+#include "spatial/core/util/cursor.hpp"
 
 namespace spatial {
 
@@ -31,10 +25,12 @@
 static uint32_t ReadInt(const bool le, Cursor &cursor) {
 	return le ? cursor.Read<uint32_t>() : cursor.ReadBigEndian<uint32_t>();
 }
-static void ReadWKB(Cursor &cursor, BoundingBox &bbox);
+
+
+static void ReadWKB(Cursor &cursor, Box2D<double> &bbox);
 
 static void ReadWKB(const bool le, const uint32_t type, const bool has_z, const bool has_m, Cursor &cursor,
-                    BoundingBox &bbox) {
+                    Box2D<double> &bbox) {
 	switch (type) {
 	case 1: { // POINT
 		// Points are special in that they can be all-nan (empty)
@@ -47,7 +43,7 @@
 			}
 		}
 		if (!all_nan) {
-			bbox.Stretch(coords[0], coords[1]);
+			bbox.Stretch(PointXY<double>(coords[0], coords[1]));
 		}
 	} break;
 	case 2: { // LINESTRING
@@ -61,7 +57,7 @@
 			if (has_m) {
 				ReadDouble(le, cursor);
 			}
-			bbox.Stretch(x, y);
+			bbox.Stretch(PointXY<double>(x, y));
 		}
 	} break;
 	case 3: { // POLYGON
@@ -77,7 +73,7 @@
 				if (has_m) {
 					ReadDouble(le, cursor);
 				}
-				bbox.Stretch(x, y);
+				bbox.Stretch(PointXY<double>(x, y));
 			}
 		}
 	} break;
@@ -95,7 +91,7 @@
 	}
 }
 
-static void ReadWKB(Cursor &cursor, BoundingBox &bbox) {
+static void ReadWKB(Cursor &cursor, Box2D<double> &bbox) {
 	const auto le = ReadByte(cursor);
 	const auto type = ReadInt(le, cursor);
 
@@ -120,10 +116,10 @@
 	using WKB_TYPE = PrimitiveType<string_t>;
 
 	GenericExecutor::ExecuteUnary<WKB_TYPE, BOX_TYPE>(args.data[0], result, count, [&](const WKB_TYPE &wkb) {
-		BoundingBox bbox;
+		Box2D<double>  bbox;
 		Cursor cursor(wkb.val);
 		ReadWKB(cursor, bbox);
-		return BOX_TYPE {bbox.minx, bbox.miny, bbox.maxx, bbox.maxy};
+		return BOX_TYPE {bbox.min.x, bbox.min.y, bbox.max.x, bbox.max.y};
 	});
 }
 
